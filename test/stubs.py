#
# Copyright (c) 2010 Red Hat, Inc.
#
# This software is licensed to you under the GNU General Public License,
# version 2 (GPLv2). There is NO WARRANTY for this software, express or
# implied, including the implied warranties of MERCHANTABILITY or FITNESS
# FOR A PARTICULAR PURPOSE. You should have received a copy of GPLv2
# along with this software; if not, see
# http://www.gnu.org/licenses/old-licenses/gpl-2.0.txt.
#
# Red Hat trademarks are not licensed under GPLv2. No permission is
# granted to use or replicate Red Hat trademarks that are incorporated
# in this software or its documentation.
#

import StringIO
from rhsm import config
import random

# config file is root only, so just fill in a stringbuffer
cfg_buf = """
[foo]
bar =
[server]
hostname = server.example.conf
prefix = /candlepin
port = 8443
insecure = 1
ssl_verify_depth = 3
ca_cert_dir = /etc/rhsm/ca/
proxy_hostname =
proxy_port =
proxy_user =
proxy_password =

[rhsm]
baseurl= https://content.example.com
repo_ca_cert = %(ca_cert_dir)sredhat-uep.pem
productCertDir = /etc/pki/product
entitlementCertDir = /etc/pki/entitlement
consumerCertDir = /etc/pki/consumer

[rhsmcertd]
certFrequency = 240
"""

test_config = StringIO.StringIO(cfg_buf)


class StubConfig(config.RhsmConfigParser):
    def __init__(self, config_file=None, defaults=config.DEFAULTS):
        config.RhsmConfigParser.__init__(self, config_file=config_file, defaults=defaults)
        self.raise_io = None
        self.fileName = config_file

    # isntead of reading a file, let's use the stringio
    def read(self, filename):
        self.readfp(test_config, "foo.conf")

    def set(self, section, key, value):
#        print self.sections()
        pass

    def save(self, config_file=None):
        if self.raise_io:
            raise IOError
        return None

    # replce read with readfp on stringio


def stubInitConfig():
    return StubConfig()

# create a global CFG object,then replace it with out own that candlepin
# read from a stringio
config.initConfig(config_file="test/rhsm.conf")
config.CFG = StubConfig()

# we are not actually reading test/rhsm.conf, it's just a placeholder
config.CFG.read("test/rhsm.conf")

from datetime import datetime, timedelta

from subscription_manager.certdirectory import EntitlementDirectory, ProductDirectory
from rhsm.certificate import EntitlementCertificate, Product, DateRange, \
        ProductCertificate, parse_tags, Content


class MockStdout:
    def __init__(self):
        self.buffer = ""

    def write(self, buf):
        self.buffer = self.buffer + buf

MockStderr = MockStdout


class StubProduct(Product):

    def __init__(self, product_id, name=None, version=None, arch=None,
            provided_tags=None):
        """
        provided_tags - Comma separated list of tags this product (cert)
            provides.
        """
        self.hash = product_id
        self.name = name
        if not name:
            self.name = product_id

        self.arch = arch
        if not arch:
            self.arch = "x86_64"

        self.provided_tags = parse_tags(provided_tags)

        self.version = version
        if not version:
            self.version = "1.0"

    def getHash(self):
        return self.hash


class StubOrder(object):

    # Start/end are formatted strings, not actual datetimes.
    def __init__(self, start, end, name="STUB NAME", quantity=None,
                 stacking_id=None, virt_only=None, socket_limit=1, sku="",
                 service_level='None', service_type='None'):
        self.name = name
        self.start = start
        self.end = end
        self.quantity = quantity
        self.stacking_id = stacking_id
        self.virt_only = virt_only
        self.socket_limit = socket_limit
        self.sku = sku
        self.service_level = service_level
        self.service_type = service_type

    def getStart(self):
        return self.start

    def getEnd(self):
        return self.end

    def getContract(self):
        return None

    def getAccountNumber(self):
        return None

    def getName(self):
        return self.name

    def getQuantityUsed(self):
        return self.quantity

    def getStackingId(self):
        return self.stacking_id

    def getSocketLimit(self):
        return self.socket_limit

    def getSku(self):
        return self.sku

    def getVirtOnly(self):
        return self.virt_only

    def getSupportLevel(self):
        return self.service_level

    def getSupportType(self):
        return self.service_type


class StubContent(Content):

    def __init__(self, label, name=None, quantity=1, vendor="",
            url="", gpg="", enabled=1, metadata_expire=None, required_tags=""):
        self.label = label
        self.name = label
        if name:
            self.name = name
        self.quantity = quantity
        self.vendor = vendor
        self.url = url
        self.gpg = gpg
        self.enabled = enabled
        self.metadata_expire = metadata_expire
        self.required_tags = parse_tags(required_tags)


class StubProductCertificate(ProductCertificate):

    def __init__(self, product, provided_products=None, start_date=None,
            end_date=None, provided_tags=None):
        # TODO: product should be a StubProduct, check for strings coming in and error out
        self.product = product
        self.provided_products = []
        if provided_products:
            self.provided_products = provided_products

        self.provided_tags = set()
        if provided_tags:
            self.provided_tags = set(provided_tags)
        self.serial = random.randint(1, 10000000)
        self.start_date = start_date
        if not start_date:
            self.start_date = datetime.now() - timedelta(days=100)
        self.end_date = end_date
        if not end_date:
            self.end_date = datetime.now() + timedelta(days=365)
        self.order = "9241968"
        self.stacking_id = "1"

    def getProduct(self):
        return self.product

    # TODO: a little confusing here, we pass in a product and a list of
    # provided products, but this concept doesn't really exist, getProduct()
    # just returns the first one in the list. (and there is no concept of a
    # 'parent' product in these certificates)
    def getProducts(self):
        if self.product is None:
            return []
        prods = [self.product]
        if len(self.provided_products) > 0:
            prods.extend(self.provided_products)
        return prods

    def get_provided_tags(self):
        return self.provided_tags

    def getOrder(self):
        return self.order

    def getStackingId(self):
        return self.stacking_id

    def validRange(self):
        return DateRange(self.start_date, self.end_date)

    def __str__(self):
        s = []
        s.append('StubCertificate:')
        s.append('===================================')
        for p in self.getProducts():
            s.append(str(p))
        return '\n'.join(s)


class StubEntitlementCertificate(StubProductCertificate, EntitlementCertificate):

    def __init__(self, product, provided_products=None, start_date=None, end_date=None,
            order_end_date=None, content=None, quantity=1, stacking_id=None, sockets=2,
            service_level=None):
        StubProductCertificate.__init__(self, product, provided_products)

        self.start_date = start_date
        self.end_date = end_date
        if not start_date:
            self.start_date = datetime.now()
        if not end_date:
            self.end_date = self.start_date + timedelta(days=365)

        self.order_end_date = order_end_date
        if not order_end_date:
            self.order_end_date = self.end_date
        fmt = "%Y-%m-%dT%H:%M:%SZ"

        # to simulate a cert with no product
        sku = None
        if product:
            sku = product.hash
        self.order = StubOrder(self.start_date.strftime(fmt),
                               self.order_end_date.strftime(fmt), quantity=quantity,
                               stacking_id=stacking_id, socket_limit=sockets, sku=sku,
                               service_level=service_level)

        self.valid_range = DateRange(self.start_date, self.end_date)
        self.content = []
        if content:
            self.content = content
        self.path = "/tmp/fake_ent_cert.pem"
        self.is_deleted = False
        self.serial_number = '123456'

    def validRange(self):
        return DateRange(self.start_date, self.order_end_date)

    def getContentEntitlements(self):
        return self.content

    def getRoleEntitlements(self):
        return []

    def delete(self):
        self.is_deleted = True

    def serialNumber(self):
        return self.serial_number

    def setSerialNumber(self, serial):
        self.serial_number = serial


class StubCertificateDirectory(EntitlementDirectory):
    """
    Stub for mimicing behavior of an on-disk certificate directory.
    Can be used for both entitlement and product directories as needed.
    """

    path = "this/is/a/stub/cert/dir"

    def __init__(self, certificates):
        self.certs = certificates
        self.list_called = False

    def list(self):
        self.list_called = True
        return self.certs

    def _check_key(self, cert):
        """
        Fake filesystem access here so we don't try to read real keys.
        """
        return True
    def getCerts(self):
        return self.certs

# so we can use a less confusing name when we use this stub
StubEntitlementDirectory = StubCertificateDirectory


class StubProductDirectory(StubCertificateDirectory, ProductDirectory):
    """
    Stub for mimicing behavior of an on-disk certificate directory.
    Can be used for both entitlement and product directories as needed.
    """

    path = "this/is/a/stub"

    def __init__(self, certificates):
        StubCertificateDirectory.__init__(self, certificates)


class StubConsumerIdentity:
    CONSUMER_NAME = "John Q Consumer"
    CONSUMER_ID = "211211381984"

    def __init__(self, keystring, certstring):
        self.key = keystring
        self.cert = certstring

    @classmethod
    def existsAndValid(cls):
        return True

    @classmethod
    def exists(cls):
        return False

    def getConsumerName(self):
        return StubConsumerIdentity.CONSUMER_NAME

    def getConsumerId(self):
        return StubConsumerIdentity.CONSUMER_ID

    @classmethod
    def read(cls):
        return StubConsumerIdentity("", "")

    @classmethod
    def certpath(self):
        return ""

    @classmethod
    def keypath(self):
        return ""


class StubUEP:
    def __init__(self, host=None, ssl_port=None, handler=None,
                 username=None, password=None,
                 proxy_hostname=None, proxy_port=None,
                 proxy_user=None, proxy_password=None,
                 cert_file=None, key_file=None):
            self.registered_consumer_info = {"uuid": 'dummy-consumer-uuid'}
            self.environment_list = []
            self.called_unregister_uuid = None
            self.called_unbind_uuid = None
            self.called_unbind_serial = None
            pass

    def supports_resource(self, resource):
        return False

    def registerConsumer(self, name, type, facts, owner, environment, keys,
                         installed_products):
        return self.registered_consumer_info

    def unregisterConsumer(self, uuid):
       self.called_unregister_uuid = uuid


    def getOwnerList(self, username):
        return [{'key': 'dummyowner'}]

    def updatePackageProfile(self, uuid, pkg_dicts):
        pass

    def getProduct(self):
        return {}

    def getRelease(self, consumerId):
        return {'releaseVer': ''}

    def getServiceLevelList(self, owner):
        return ['Pro', 'Super Pro', 'ProSumer']

    def updateConsumer(self, consumer, service_level=None, release=None):
        return consumer

    def setEnvironmentList(self, env_list):
        self.environment_list = env_list

    def getEnvironmentList(self, owner):
        return self.environment_list

<<<<<<< HEAD
    def setConsumer(self, consumer):
        self.consumer = consumer

    def getConsumer(self, consumerId):
        return self.consumer

=======
    def unbindAll(self, consumer):
        self.called_unbind_uuid = consumer

    def unbindBySerial(self, consumer, serial):
        self.called_unbind_serial = serial
>>>>>>> d5a5ee11

class StubBackend:
    def __init__(self, uep=StubUEP()):
        self.uep = uep
        self.entitlement_dir = None
        self.product_dir = None
        self.content_connection = None

    def monitor_certs(self, callback):
        pass

    def monitor_identity(self, callback):
        pass

    def create_admin_uep(self, username, password):
        return StubUEP(username, password)

    def update(self):
        pass


class StubContentConnection:
    def __init__(self):
        pass


class StubFacts(object):
    def __init__(self, fact_dict={}, facts_changed=True):
        self.facts = fact_dict

        self.delta_values = {}
        # Simulate the delta as being the new set of facts provided.
        if facts_changed:
            self.delta_values = self.facts

    def get_facts(self, refresh=True):
        return self.facts

    def refresh_validity_facts(self):
        pass

    def has_changed(self):
        return self.delta_values

    def update_check(self, uep, consumer_uuid, force=False):
        uep.updateConsumerFacts(consumer_uuid, self.facts)

    def get_last_update(self):
        return None

class StubConsumer:
    def __init__(self):
        self.uuid = None

    def reload(self):
        pass

    def getConsumerId(self):
        return "12341234234"

class StubCertLib:
    def __init__(self, uep=StubUEP()):
        self.uep = uep

    def update(self):
        pass<|MERGE_RESOLUTION|>--- conflicted
+++ resolved
@@ -330,6 +330,7 @@
         Fake filesystem access here so we don't try to read real keys.
         """
         return True
+
     def getCerts(self):
         return self.certs
 
@@ -405,8 +406,7 @@
         return self.registered_consumer_info
 
     def unregisterConsumer(self, uuid):
-       self.called_unregister_uuid = uuid
-
+        self.called_unregister_uuid = uuid
 
     def getOwnerList(self, username):
         return [{'key': 'dummyowner'}]
@@ -432,20 +432,18 @@
     def getEnvironmentList(self, owner):
         return self.environment_list
 
-<<<<<<< HEAD
     def setConsumer(self, consumer):
         self.consumer = consumer
 
     def getConsumer(self, consumerId):
         return self.consumer
 
-=======
     def unbindAll(self, consumer):
         self.called_unbind_uuid = consumer
 
     def unbindBySerial(self, consumer, serial):
         self.called_unbind_serial = serial
->>>>>>> d5a5ee11
+
 
 class StubBackend:
     def __init__(self, uep=StubUEP()):
@@ -496,6 +494,7 @@
     def get_last_update(self):
         return None
 
+
 class StubConsumer:
     def __init__(self):
         self.uuid = None
@@ -506,6 +505,7 @@
     def getConsumerId(self):
         return "12341234234"
 
+
 class StubCertLib:
     def __init__(self, uep=StubUEP()):
         self.uep = uep
