--- conflicted
+++ resolved
@@ -69,23 +69,7 @@
 
 cfg = config.initConfig()
 
-<<<<<<< HEAD
-
-class GladeWrapper(gtk.glade.XML):
-    def __init__(self, filename):
-        gtk.glade.XML.__init__(self, filename)
-
-    def get_widget(self, widget_name):
-        widget = gtk.glade.XML.get_widget(self, widget_name)
-        if widget is None:
-            print "ERROR: widget %s was not found" % widget_name
-            raise Exception("Widget %s not found" % widget_name)
-        return widget
-
-registration_xml = GladeWrapper(os.path.join(prefix,
-    "data/registration.glade"))
-=======
->>>>>>> 3f5e4f47
+
 
 
 class Backend(object):
@@ -414,157 +398,4 @@
 
     def _on_rhn_classic_response(self, dialog, response):
         if not response:
-<<<<<<< HEAD
             self.main_window.hide()
-
-
-class RegisterScreen:
-    """
-      Registration Widget Screen
-    """
-
-    def __init__(self, backend, consumer, facts=None, callbacks=None):
-        """
-        Callbacks will be executed when registration status changes.
-        """
-        self.backend = backend
-        self.consumer = consumer
-        self.facts = facts
-        self.callbacks = callbacks
-
-        dic = {"on_register_cancel_button_clicked": self.cancel,
-               "on_register_button_clicked": self.onRegisterAction,
-            }
-
-        registration_xml.signal_autoconnect(dic)
-        self.registerWin = registration_xml.get_widget("register_dialog")
-        self.registerWin.connect("hide", self.cancel)
-        self.registerWin.connect("delete_event", self.delete_event)
-        self.initializeConsumerName()
-
-        self.uname = registration_xml.get_widget("account_login")
-        self.passwd = registration_xml.get_widget("account_password")
-        self.consumer_name = registration_xml.get_widget("consumer_name")
-
-        register_tip_label = registration_xml.get_widget("registrationTip")
-        register_tip_label.set_label("<small>%s</small>" % \
-                linkify(get_branding().GUI_FORGOT_LOGIN_TIP))
-
-        register_header_label = \
-                registration_xml.get_widget("registrationHeader")
-        register_header_label.set_label("<b>%s</b>" % \
-                get_branding().GUI_REGISTRATION_HEADER)
-
-    def show(self):
-        self.registerWin.present()
-
-    def delete_event(self, event, data=None):
-        return self.close_window()
-
-    def cancel(self, button):
-        self.close_window()
-
-    def initializeConsumerName(self):
-        consumername = registration_xml.get_widget("consumer_name")
-        if not consumername.get_text():
-            consumername.set_text(socket.gethostname())
-
-    # callback needs the extra arg, so just a wrapper here
-    def onRegisterAction(self, button):
-        self.register()
-
-    def register(self, testing=None):
-        username = self.uname.get_text()
-        password = self.passwd.get_text()
-        consumername = self.consumer_name.get_text()
-
-        if not self.validate_consumername(consumername):
-            return False
-
-        if not self.validate_account():
-            return False
-
-        # for firstboot -t
-        if testing:
-            return True
-
-        try:
-            self.backend.create_admin_uep(username=username,
-                                          password=password)
-            newAccount = self.backend.admin_uep.registerConsumer(name=consumername,
-                    facts=self.facts.get_facts())
-            managerlib.persist_consumer_cert(newAccount)
-            self.consumer.reload()
-            # reload CP instance with new ssl certs
-            if self.auto_subscribe():
-                # try to auomatically bind products
-                products = managerlib.getInstalledProductHashMap()
-                try:
-                    self.backend.uep.bindByProduct(self.consumer.uuid,
-                            products.values())
-                    log.info("Automatically subscribed to products: %s " \
-                            % ", ".join(products.keys()))
-                except Exception, e:
-                    log.exception(e)
-                    log.warning("Warning: Unable to auto subscribe to %s" \
-                            % ", ".join(products.keys()))
-                # force update of certs
-                if not managerlib.fetch_certificates(self.backend):
-                    return False
-
-            self.close_window()
-
-            self.emit_consumer_signal()
-
-        except Exception, e:
-            return handle_gui_exception(e, constants.REGISTER_ERROR)
-        return True
-
-    def emit_consumer_signal(self):
-        for method in self.callbacks:
-            method()
-
-    def close_window(self):
-        self.registerWin.hide()
-        return True
-
-    def auto_subscribe(self):
-        self.autobind = registration_xml.get_widget("auto_bind")
-        return self.autobind.get_active()
-
-    def validate_consumername(self, consumername):
-        if not consumername:
-            setArrowCursor()
-            errorWindow(_("You must enter a system name."))
-            self.consumer_name.grab_focus()
-            return False
-        return True
-
-    def validate_account(self):
-        # validate / check user name
-        if self.uname.get_text().strip() == "":
-            setArrowCursor()
-            errorWindow(_("You must enter a login."))
-            self.uname.grab_focus()
-            return False
-
-        if self.passwd.get_text().strip() == "":
-            setArrowCursor()
-            errorWindow(_("You must enter a password."))
-            self.passwd.grab_focus()
-            return False
-        return True
-
-    def set_parent_window(self, window):
-        self.registerWin.set_transient_for(window)
-
-
-def setArrowCursor():
-    pass
-
-
-def setBusyCursor():
-    pass
-=======
-            self.main_window.hide()
->>>>>>> 3f5e4f47
