import sys
import gtk
from gtk import glade

from firstboot_module_window import FirstbootModuleWindow


from rhpl.translate import _
import rhpl.translate as translate
translate.textdomain("firstboot")
gtk.glade.bindtextdomain("firstboot", "/usr/share/locale")

import rhsm

sys.path.append("/usr/share/rhsm/")
print sys.path
try:
    from subscription_manager.gui import managergui
except Exception, e:
    print e
    raise

from subscription_manager.gui import registergui
from subscription_manager.certlib import ConsumerIdentity
from subscription_manager.facts import Facts

sys.path.append("/usr/share/rhn")
from up2date_client import config

<<<<<<< HEAD

class moduleClass(FirstbootModuleWindow, managergui.RegisterScreen):
=======
class moduleClass(FirstbootModuleWindow, registergui.RegisterScreen):
    
>>>>>>> 3f5e4f47
    runPriority = 109.10
    moduleName = "Entitlement Registration"
    windowTitle = moduleName
    shortMessage = _("Entitlement Platform Registration")
    needsnetwork = 1
    icon = None

    def __init__(self):
        """
        Create a new firstboot Module for the 'register' screen.
        """
        FirstbootModuleWindow.__init__(self)

        backend = managergui.Backend()

        registergui.RegisterScreen.__init__(self, backend,
                managergui.Consumer(), Facts())

#        managergui.create_and_set_basic_connection()
        self._cached_credentials = None

    def _read_rhn_proxy_settings(self):
        # Read and store rhn-setup's proxy settings, as they have been set
        # on the prior screen (which is owned by rhn-setup)
        up2date_cfg = config.initUp2dateConfig()
        cfg = rhsm.config.initConfig()

        if up2date_cfg['enableProxy']:
            proxy = up2date_cfg['httpProxy']
            if proxy:
                try:
                    host, port = proxy.split(':')
                    cfg.set('server', 'proxy_hostname', host)
                    cfg.set('server', 'proxy_port', port)
                except ValueError:
                    cfg.set('server', 'proxy_hostname', proxy)
                    cfg.set('server', 'proxy_port',
                            rhsm.config.DEFAULT_PROXY_PORT)
            if up2date_cfg['enableProxyAuth']:
                cfg.set('server', 'proxy_user', up2date_cfg['proxyUser'])
                cfg.set('server', 'proxy_password',
                        up2date_cfg['proxyPassword'])
        else:
            cfg.set('server', 'proxy_hostname', '')
            cfg.set('server', 'proxy_port', '')
            cfg.set('server', 'proxy_user', '')
            cfg.set('server', 'proxy_password', '')

        cfg.save()
        self.backend.uep = rhsm.connection.UEPConnection(
            host=cfg.get('server', 'hostname'),
            ssl_port=int(cfg.get('server', 'port')),
            handler=cfg.get('server', 'prefix'),
            proxy_hostname=cfg.get('server', 'proxy_hostname'),
            proxy_port=cfg.get('server', 'proxy_port'),
            proxy_user=cfg.get('server', 'proxy_user'),
            proxy_password=cfg.get('server', 'proxy_password'),
            username=None, password=None,
            cert_file=ConsumerIdentity.certpath(),
            key_file=ConsumerIdentity.keypath())

    def apply(self, interface, testing=False):
        """
        'Next' button has been clicked - try to register with the
        provided user credentials and return the appropriate result
        value.
        """

        self._read_rhn_proxy_settings()

        credentials = self._get_credentials_hash()

        if credentials == self._cached_credentials and \
                ConsumerIdentity.exists():
            # User has already successfully authenticaed with these
            # credentials, just go on to the next module without
            # reregistering the consumer
            return 0
        else:
            self.interface = interface
            valid_registration = self.register(testing=testing)

            if valid_registration:
                self._cached_credentials = credentials
                return 0
            else:
                return None

    def close_window(self):
        """
        Overridden from RegisterScreen - we want to bypass the default behavior
        of hiding the GTK window.
        """
        pass

    def emit_consumer_signal(self):
        """
        Overriden from RegisterScreen - we don't care about consumer update
        signals.
        """
        pass

    def registrationTokenScreen(self):
        """
        Overridden from RegisterScreen - ignore any requests to show the
        registration screen on this particular page.
        """
        pass

    def launch(self, doDebug=None):
        """
        Create a new instance of gtk.VBox, pulling in child widgets from the
        glade file.
        """
        self.vbox = gtk.VBox(spacing=10)
        self.register_dialog = registergui.registration_xml.get_widget("dialog-vbox6")
        self.register_dialog.reparent(self.vbox)

        # Get rid of the 'register' and 'cancel' buttons, as we are going to
        # use the 'forward' and 'back' buttons provided by the firsboot module
        # to drive the same functionality
        self._destroy_widget('register_button')
        self._destroy_widget('cancel_button')

        toplevel = gtk.VBox(False, 10)
        toplevel.pack_start(self.vbox, True)

        return toplevel, self.icon, self.windowTitle

    def initializeUI(self):
        self.initializeConsumerName()

    def needsNetwork(self):
        """
        This lets firstboot know that networking is required, in order to
        talk to hosted UEP.
        """
        return True

    def focus(self):
        """
        Focus the initial UI element on the page, in this case the
        login name field.
        """
        # FIXME:  This is currently broken
        login_text = registergui.registration_xml.get_widget("account_login")
        login_text.grab_focus()

    def shouldAppear(self):
        """
        Indicates to firstboot whether to show this screen.  In this case
        we want to skip over this screen if there is already an identity
        certificate on the machine (most likely laid down in a kickstart),
        but showing the screen and allowing the user to reregister if
        firstboot is run in reconfig mode.
        """
        return True

    def _destroy_widget(self, widget_name):
        """
        Destroy a widget by name.

        See gtk.Widget.destroy()
        """
        widget = registergui.registration_xml.get_widget(widget_name)
        widget.destroy()

    def _get_credentials_hash(self):
        """
        Return an internal hash representation of the text input
        widgets.  This is used to compare if we have changed anything
        when moving back and forth across modules.
        """
        credentials = [self._get_text(name) for name in \
                           ('account_login', 'account_password',
                               'consumer_name')]
        return hash(tuple(credentials))

    def _get_text(self, widget_name):
        """
        Return the text value of an input widget referenced
        by name.
        """
        widget = registergui.registration_xml.get_widget(widget_name)
        return widget.get_text()

    def _finish_registration(self, failed=False):
        registergui.RegisterScreen._finish_registration(self, failed=failed)
        if not failed:
            self.interface.moveToPage(moduleTitle=(_("Subscription Manager")))

childWindow = moduleClass<|MERGE_RESOLUTION|>--- conflicted
+++ resolved
@@ -27,13 +27,8 @@
 sys.path.append("/usr/share/rhn")
 from up2date_client import config
 
-<<<<<<< HEAD
-
-class moduleClass(FirstbootModuleWindow, managergui.RegisterScreen):
-=======
+
 class moduleClass(FirstbootModuleWindow, registergui.RegisterScreen):
-    
->>>>>>> 3f5e4f47
     runPriority = 109.10
     moduleName = "Entitlement Registration"
     windowTitle = moduleName
