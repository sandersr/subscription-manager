--- conflicted
+++ resolved
@@ -27,30 +27,9 @@
 DEFAULT_CONFIG_PATH = "%s/rhsm.conf" % DEFAULT_CONFIG_DIR
 
 
-<<<<<<< HEAD
 def initConfig(config_file=None):
 
     global CFG
-=======
-class ConfigFile:
-    "class for handling persistent config options for the client"
-
-    def __init__(self, filename=None):
-        self.dict = {}
-        self.fileName = filename
-        if self.fileName:
-            self.load()
-
-    def load(self, filename=None):
-        if filename:
-            self.fileName = filename
-        if self.fileName == None:
-            return
-        if not os.access(self.fileName, os.R_OK):
-#            print "warning: can't access %s" % self.fileName
-            return
->>>>>>> 9053268c
-
     # If a config file was specified, assume we should overwrite the global config
     # to use it. This should only be used in testing. Could be switch to env var?
     if config_file:
@@ -58,203 +37,8 @@
         CFG.read(config_file)
         return CFG
 
-<<<<<<< HEAD
     # Normal application behavior, just read the default file if we haven't
     # already:
-=======
-        for line in f.readlines():
-            # strip comments
-            if '#' in line:
-                line = line[:line.find('#')]
-            line = line.strip()
-            if not line:
-                continue
-
-            split = line.split('=', 1)
-            if len(split) != 2:
-                # not in 'a = b' format. we should log this
-                # or maybe error.
-                continue
-            key = split[0].strip()
-            value = split[1].strip()
-
-            # decode a comment line
-            comment = None
-            pos = key.find("#")
-            if pos != -1:
-                key = key[:pos]
-                comment = value
-                value = None
-
-            # figure out if we need to parse the value further
-            if value:
-                # possibly split value into a list
-                values = value.split(";")
-                if len(values) == 1:
-                    try:
-                        value = int(value)
-                    except ValueError:
-                        pass
-                elif values[0] == "":
-                    value = []
-                else:
-                    value = values[:-1]
-
-            # now insert the (comment, value) in the dictionary
-            newval = (comment, value)
-            if self.dict.has_key(key): # do we need to update
-                newval = self.dict[key]
-                if comment is not None: # override comment
-                    newval = (comment, newval[1])
-                if value is not None: # override value
-                    newval = (newval[0], value)
-            self.dict[key] = newval
-        f.close()
-
-    def save(self):
-        if self.fileName == None:
-            return
-
-        if not os.access(self.fileName, os.R_OK):
-            if not os.access(os.path.dirname(self.fileName), os.R_OK):
-                print _("%s was not found" % os.path.dirname(self.fileName))
-                return
-
-        f = open(self.fileName, "w")
-        os.chmod(self.fileName, 0600)
-
-        f.write("# Red Hat Subscription Manager Configuration File")
-        f.write("# Contents of this file will be overwritten on registration.")
-        f.write("")
-        for key in self.dict.keys():
-            val = self.dict[key]
-            f.write("%s[comment]=%s\n" % (key, val[0]))
-            if type(val[1]) == type([]):
-                f.write("%s=%s;\n" % (key, ';'.join(map(str, val[1]))))
-            else:
-                f.write("%s=%s\n" % (key, val[1]))
-            f.write("\n")
-        f.close()
-
-    # dictionary interface
-    def has_key(self, name):
-        return self.dict.has_key(name)
-
-    def keys(self):
-        return self.dict.keys()
-
-    def values(self):
-        return map(lambda a: a[1], self.dict.values())
-
-    def update(self, dict):
-        self.dict.update(dict)
-
-    def __getitem__(self, name):
-        # we return None when we reference an invalid key instead of
-        # raising an exception
-        if self.dict.has_key(name):
-            return self.dict[name][1]
-        return None
-
-    def __setitem__(self, name, value):
-        if self.dict.has_key(name):
-            val = self.dict[name]
-        else:
-            val = (None, None)
-        self.dict[name] = (val[0], value)
-
-    # we might need to expose the comments...
-    def info(self, name):
-        if self.dict.has_key(name):
-            return self.dict[name][0]
-        return ""
-
-
-class Config:
-    """
-    a superclass for the ConfigFile that also handles runtime-only
-    config values
-    """
-
-    def __init__(self, filename=None):
-        self.stored = ConfigFile()
-        #self.stored.update(Defaults)
-        if filename:
-            self.stored.load(filename)
-        self.runtime = {}
-
-    # classic dictionary interface: we prefer values from the runtime
-    # dictionary over the ones from the stored config
-
-    def has_key(self, name):
-        if self.runtime.has_key(name):
-            return True
-        if self.stored.has_key(name):
-            return True
-        return False
-
-    def keys(self):
-        ret = self.runtime.keys()
-        for k in self.stored.keys():
-            if k not in ret:
-                ret.append(k)
-        return ret
-
-    def values(self):
-        ret = []
-        for k in self.keys():
-            ret.append(self.__getitem__(k))
-        return ret
-
-    def items(self):
-        ret = []
-        for k in self.keys():
-            ret.append((k, self.__getitem__(k)))
-        return ret
-
-    def __len__(self):
-        return len(self.keys())
-
-    def __setitem__(self, name, value):
-        self.runtime[name] = value
-
-    # we return None when nothing is found instead of raising and exception
-    def __getitem__(self, name):
-        if self.runtime.has_key(name):
-            return self.runtime[name]
-        if self.stored.has_key(name):
-            return self.stored[name]
-        return None
-
-    # These function expose access to the peristent storage for
-    # updates and saves
-
-    def info(self, name): # retrieve comments
-        return self.stored.info(name)
-
-    def save(self):
-        self.stored.save()
-
-    def load(self, filename):
-        self.stored.load(filename)
-        # make sure the runtime cache is not polluted
-        for k in self.stored.keys():
-            if not self.runtime.has_key(k):
-                continue
-            # allow this one to pass through
-            del self.runtime[k]
-
-    # save straight in the persistent storage
-    def set(self, name, value):
-        self.stored[name] = value
-        # clean up the runtime cache
-        if self.runtime.has_key(name):
-            del self.runtime[name]
-
-
-def initConfig(cfg_file=DEFAULT_CONFIG_PATH):
-    global cfg
->>>>>>> 9053268c
     try:
         CFG = CFG
     except NameError:
@@ -262,5 +46,4 @@
     if CFG == None:
         CFG = ConfigParser.ConfigParser()
         CFG.read(DEFAULT_CONFIG_PATH)
-
     return CFG