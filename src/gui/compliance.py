# Subscription Manager Compliance Assistant
#
# Copyright (c) 2010 Red Hat, Inc.
#
# This software is licensed to you under the GNU General Public License,
# version 2 (GPLv2). There is NO WARRANTY for this software, express or
# implied, including the implied warranties of MERCHANTABILITY or FITNESS
# FOR A PARTICULAR PURPOSE. You should have received a copy of GPLv2
# along with this software; if not, see
# http://www.gnu.org/licenses/old-licenses/gpl-2.0.txt.
#
# Red Hat trademarks are not licensed under GPLv2. No permission is
# granted to use or replicate Red Hat trademarks that are incorporated
# in this software or its documentation.
#

import os
import datetime
import gtk
import locale
import logging
import gettext

_ = gettext.gettext

from logutil import getLogger
log = getLogger(__name__)

import certlib
import managerlib
import storage
from dateselect import DateSelector
from widgets import SubDetailsWidget


prefix = os.path.dirname(__file__)
COMPLIANCE_GLADE = os.path.join(prefix, "data/compliance.glade")

class MappedListTreeView(gtk.TreeView):

<<<<<<< HEAD
    def add_toggle_column(self, name, column_number, callback):
        toggle_renderer = gtk.CellRendererToggle()
        toggle_renderer.set_property("activatable", True)
        toggle_renderer.set_radio(False)
        toggle_renderer.connect("toggled", callback)
        column = gtk.TreeViewColumn(name, toggle_renderer, active=column_number)
        self.append_column(column)

=======
    # Copied from SubscriptionManagerTab, two approaches should be merged, this
    # treeview subclass is probably the better one to keep.
>>>>>>> 512743ad
    def add_column(self, name, column_number, expand=False):
        text_renderer = gtk.CellRendererText()
        column = gtk.TreeViewColumn(name, text_renderer, text=column_number)
        self.store = self.get_model()
        if expand:
            column.set_expand(True)
        else:
            column.add_attribute(text_renderer, 'xalign', self.store['align'])
            
#        column.add_attribute(text_renderer, 'cell-background', 
#                             self.store['background'])

        self.append_column(column)

class ComplianceAssistant(object):

    """ Compliance Assistant GUI window. """
    def __init__(self, backend, consumer, facts):
        self.backend = backend
        self.consumer = consumer
        self.facts = facts
        self.pool_stash = managerlib.PoolStash(self.backend, self.consumer,
                self.facts)

        self.compliance_xml = gtk.glade.XML(COMPLIANCE_GLADE)
        self.compliance_label = self.compliance_xml.get_widget(
            "compliance_label")
        self.compliant_today_label = self.compliance_xml.get_widget(
            "compliant_today_label")

<<<<<<< HEAD
        if self.last_compliant_date:
            formatted = self.last_compliant_date.strftime(locale.nl_langinfo(locale.D_FMT))
            self.compliance_label.set_label(
                    _("All software is in compliance until %s.") % formatted)
            self.compliant_today_label.set_label(
                    _("%s (First date of non-compliance)") % formatted)

        uncompliant_type_map = {'active':bool,
                                'product_name':str,
=======
        uncompliant_type_map = {'product_name':str,
>>>>>>> 512743ad
                                'contract':str,
                                'end_date':str,
                                'align':float}
       
        self.window = self.compliance_xml.get_widget('compliance_assistant_window')
        self.window.connect('delete_event', self.hide)
        self.uncompliant_store = storage.MappedListStore(uncompliant_type_map)
        self.uncompliant_treeview = MappedListTreeView(self.uncompliant_store)
        self.uncompliant_treeview.add_column("Product",
                self.uncompliant_store['product_name'], True)
        self.uncompliant_treeview.add_column("Contract",
                self.uncompliant_store['contract'], True)
        self.uncompliant_treeview.add_column("Expiration",
                self.uncompliant_store['end_date'], True)
        self.uncompliant_treeview.set_model(self.uncompliant_store)
        vbox = self.compliance_xml.get_widget("uncompliant_vbox")
        vbox.pack_end(self.uncompliant_treeview)
        self.uncompliant_treeview.show()

        subscriptions_type_map = {'product_name':str, 
                                  'total_contracts': float,
                                  'total_subscriptions':float,
                                  'available_subscriptions':float,
                                  'align': float,
                                  'pool_id': str}

        self.subscriptions_store = storage.MappedListStore(subscriptions_type_map)

        self.subscriptions_treeview = MappedListTreeView(self.subscriptions_store)
        self.subscriptions_treeview.add_column("Product Name",
                self.subscriptions_store['product_name'], True)
        self.subscriptions_treeview.add_column("Total Contracts",
                self.subscriptions_store['total_contracts'], True)
        self.subscriptions_treeview.add_column("Total Subscriptions",
                self.subscriptions_store['total_subscriptions'], True)
        self.subscriptions_treeview.add_column("Available Subscriptions",
                self.subscriptions_store['available_subscriptions'], True)

        self.subscriptions_treeview.set_model(self.subscriptions_store)
        self.subscriptions_treeview.get_selection().connect('changed',
                self._update_sub_details)

        vbox = self.compliance_xml.get_widget("subscriptions_vbox")
        vbox.pack_start(self.subscriptions_treeview)
        self.subscriptions_treeview.show()

        self.sub_details = SubDetailsWidget(show_contract=False)
        vbox.pack_start(self.sub_details.get_widget())

    # FIXME: should this methods on CertificateDirectory? 
    def _find_last_compliant(self):
        """
        Find the first date where an entitlement will be uncompliant.
        """
        self.valid_subs = certlib.EntitlementDirectory().listValid()

        # FIXME: remote debug
        for valid_sub in self.valid_subs:
            print "valid_range", valid_sub.validRange().end(), type(valid_sub.validRange().end())

        def get_date(sub):
            return sub.validRange().end()

        self.valid_subs.sort(key=get_date)

        if self.valid_subs:
            return self.valid_subs[0].validRange().end()

    def _display_subscriptions(self):
        self.subscriptions_store.clear()

<<<<<<< HEAD


        self.subscriptions_treeview.add_column("Product Name", 
                                               self.subscriptions_store['product_name'], True)
        self.subscriptions_treeview.add_column("Total Contracts",
                                               self.subscriptions_store['total_contracts'], True)
        self.subscriptions_treeview.add_column("Total Subscriptions",
                                               self.subscriptions_store['total_subscriptions'], True)
        self.subscriptions_treeview.add_column("Available Subscriptions",
                                               self.subscriptions_store['available_subscriptions'], True)

        fake_subscriptions = [{"product_name":"Awesomeness", "total_contracts":1000, "total_subscriptions":222, "available_subscriptions":4, "align":0.0}]
=======
        fake_subscriptions = [{"product_name":"Awesomeness", "total_contracts":1000, "total_subscriptions":222, "available_subscriptions":4, "align":0.0, "pool_id": "fakepoolid"}]
>>>>>>> 512743ad
        
        for fake_subscription in fake_subscriptions:
            self.subscriptions_store.add_map(fake_subscription)

    def _display_uncompliant(self):

        # TODO: For testing, this is querying subs from the server. This method
        # will eventually calculate uncompliant products installed on the machine.
        # (and likely soon to expire entitlements that are for products not installed)

        # These display the list of products uncompliant on the selected date:
        self.uncompliant_store.clear()
<<<<<<< HEAD

        self.uncompliant_treeview.add_toggle_column(None,
                                                    self.uncompliant_store['active'],
                                                    self._on_uncompliant_active_toggled)
        self.uncompliant_treeview.add_column("Product",
                                             self.uncompliant_store['product_name'], True)
        self.uncompliant_treeview.add_column("Contract",
                                             self.uncompliant_store['contract'], True)
        self.uncompliant_treeview.add_column("Expiration",
                                             self.uncompliant_store['end_date'], True)
=======
>>>>>>> 512743ad
        products = self.pool_stash.merge_pools(compatible=True, uninstalled=False)
        for key in products:
            pools = products[key].pools
            for pool in pools:
                self.uncompliant_store.add_map({'active':False, 
                                                'product_name':pool['productName'],
                                                'contract':pool['contractNumber'],
                                                'end_date':'%s' % pool['endDate'],
                                                'align':0.0})
        
    def show(self):
        """
        Called by the main window when this page is to be displayed.

<<<<<<< HEAD
    def _on_uncompliant_active_toggled(self, cell, path):
        treeiter = self.uncompliant_store.get_iter_from_string(path)
        item = self.uncompliant_store.get_value(treeiter, 0)
        self.uncompliant_store.set_value(treeiter, 0, not item)

    def _display_providing_subs(self):
        pass
=======
        All required data will be refreshed.
        """
        # end date of first subs to expire
        self.last_compliant_date = self._find_last_compliant()

        #uncompliant??
        # TODO: needs to be switched to use date from the date selector gui controls:
        self.pool_stash.refresh(active_on=self.last_compliant_date)

        if self.last_compliant_date:
            formatted = self.last_compliant_date.strftime(locale.nl_langinfo(locale.D_FMT))
            self.compliance_label.set_label(
                    _("All software is in compliance until %s.") % formatted)
            self.compliant_today_label.set_label(
                    _("%s (First date of non-compliance)") % formatted)

        self._display_uncompliant()
        self._display_subscriptions()
>>>>>>> 512743ad

        self.window.show()

    def hide(self, widget, event, data=None):
        self.window.hide()
        return True

    def _update_sub_details(self, widget):
        """ Shows details for the current selected pool. """
        model, tree_iter = widget.get_selected()
        if tree_iter:
            product_name = model.get_value(tree_iter, self.subscriptions_store['product_name'])
            # TODO: need to show provided products here once we have a pool stash:
            self.sub_details.show(product_name)
<|MERGE_RESOLUTION|>--- conflicted
+++ resolved
@@ -38,7 +38,6 @@
 
 class MappedListTreeView(gtk.TreeView):
 
-<<<<<<< HEAD
     def add_toggle_column(self, name, column_number, callback):
         toggle_renderer = gtk.CellRendererToggle()
         toggle_renderer.set_property("activatable", True)
@@ -47,10 +46,6 @@
         column = gtk.TreeViewColumn(name, toggle_renderer, active=column_number)
         self.append_column(column)
 
-=======
-    # Copied from SubscriptionManagerTab, two approaches should be merged, this
-    # treeview subclass is probably the better one to keep.
->>>>>>> 512743ad
     def add_column(self, name, column_number, expand=False):
         text_renderer = gtk.CellRendererText()
         column = gtk.TreeViewColumn(name, text_renderer, text=column_number)
@@ -81,19 +76,8 @@
         self.compliant_today_label = self.compliance_xml.get_widget(
             "compliant_today_label")
 
-<<<<<<< HEAD
-        if self.last_compliant_date:
-            formatted = self.last_compliant_date.strftime(locale.nl_langinfo(locale.D_FMT))
-            self.compliance_label.set_label(
-                    _("All software is in compliance until %s.") % formatted)
-            self.compliant_today_label.set_label(
-                    _("%s (First date of non-compliance)") % formatted)
-
         uncompliant_type_map = {'active':bool,
                                 'product_name':str,
-=======
-        uncompliant_type_map = {'product_name':str,
->>>>>>> 512743ad
                                 'contract':str,
                                 'end_date':str,
                                 'align':float}
@@ -165,22 +149,8 @@
     def _display_subscriptions(self):
         self.subscriptions_store.clear()
 
-<<<<<<< HEAD
-
-
-        self.subscriptions_treeview.add_column("Product Name", 
-                                               self.subscriptions_store['product_name'], True)
-        self.subscriptions_treeview.add_column("Total Contracts",
-                                               self.subscriptions_store['total_contracts'], True)
-        self.subscriptions_treeview.add_column("Total Subscriptions",
-                                               self.subscriptions_store['total_subscriptions'], True)
-        self.subscriptions_treeview.add_column("Available Subscriptions",
-                                               self.subscriptions_store['available_subscriptions'], True)
-
-        fake_subscriptions = [{"product_name":"Awesomeness", "total_contracts":1000, "total_subscriptions":222, "available_subscriptions":4, "align":0.0}]
-=======
         fake_subscriptions = [{"product_name":"Awesomeness", "total_contracts":1000, "total_subscriptions":222, "available_subscriptions":4, "align":0.0, "pool_id": "fakepoolid"}]
->>>>>>> 512743ad
+
         
         for fake_subscription in fake_subscriptions:
             self.subscriptions_store.add_map(fake_subscription)
@@ -193,19 +163,10 @@
 
         # These display the list of products uncompliant on the selected date:
         self.uncompliant_store.clear()
-<<<<<<< HEAD
 
         self.uncompliant_treeview.add_toggle_column(None,
                                                     self.uncompliant_store['active'],
                                                     self._on_uncompliant_active_toggled)
-        self.uncompliant_treeview.add_column("Product",
-                                             self.uncompliant_store['product_name'], True)
-        self.uncompliant_treeview.add_column("Contract",
-                                             self.uncompliant_store['contract'], True)
-        self.uncompliant_treeview.add_column("Expiration",
-                                             self.uncompliant_store['end_date'], True)
-=======
->>>>>>> 512743ad
         products = self.pool_stash.merge_pools(compatible=True, uninstalled=False)
         for key in products:
             pools = products[key].pools
@@ -217,18 +178,12 @@
                                                 'align':0.0})
         
     def show(self):
-        """
-        Called by the main window when this page is to be displayed.
-
-<<<<<<< HEAD
+
     def _on_uncompliant_active_toggled(self, cell, path):
         treeiter = self.uncompliant_store.get_iter_from_string(path)
         item = self.uncompliant_store.get_value(treeiter, 0)
         self.uncompliant_store.set_value(treeiter, 0, not item)
 
-    def _display_providing_subs(self):
-        pass
-=======
         All required data will be refreshed.
         """
         # end date of first subs to expire
@@ -247,7 +202,6 @@
 
         self._display_uncompliant()
         self._display_subscriptions()
->>>>>>> 512743ad
 
         self.window.show()
 
